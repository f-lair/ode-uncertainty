--- conflicted
+++ resolved
@@ -1,7 +1,4 @@
 from .ekf import EKF
-<<<<<<< HEAD
 from .ekf_ind import EKF_IND
-=======
 from .ukf import UKF
-from .ukf_ind import UKF_IND
->>>>>>> fad98311
+from .ukf_ind import UKF_IND