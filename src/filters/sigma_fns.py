--- conflicted
+++ resolved
@@ -19,21 +19,12 @@
     def sqrt(eps: Array) -> Array:
         return jnp.diag(jnp.sqrt(eps))
 
-<<<<<<< HEAD
-class OuterSqrtSigma:
+
+class OuterSigma(SigmaFn):
     def __call__(self, eps: Array) -> Array:
         eps_sqrt = jnp.sqrt(eps)
         return jnp.outer(eps_sqrt, eps_sqrt)
 
-
-class OuterSigma:
-=======
-
-class OuterSigma(SigmaFn):
->>>>>>> fad98311
-    def __call__(self, eps: Array) -> Array:
-        return jnp.outer(eps, eps)
-
     @staticmethod
     def sqrt(eps: Array) -> Array:
         return jnp.outer(eps, eps) / jnp.sqrt(jnp.dot(eps, eps))